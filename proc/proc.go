--- conflicted
+++ resolved
@@ -30,7 +30,6 @@
 	return bytes.TrimSuffix(cmdline, []byte{0})
 }
 
-<<<<<<< HEAD
 func GetEnvVars(pid uint32) []byte {
 	envvars, err := os.ReadFile(Path(pid, "environ"))
 	if err != nil {
@@ -44,10 +43,7 @@
 	return envvars
 }
 
-func GetNsPid(pid uint32) uint32 {
-=======
 func GetNsPid(pid uint32) (uint32, error) {
->>>>>>> 7d230fee
 	data, err := os.ReadFile(Path(pid, "status"))
 	if err != nil {
 		return 0, err
